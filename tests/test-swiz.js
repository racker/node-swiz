/*
 *  Copyright 2011 Rackspace
 *
 *  Licensed under the Apache License, Version 2.0 (the "License");
 *  you may not use this file except in compliance with the License.
 *  You may obtain a copy of the License at
 *
 *      http://www.apache.org/licenses/LICENSE-2.0
 *
 *  Unless required by applicable law or agreed to in writing, software
 *  distributed under the License is distributed on an "AS IS" BASIS,
 *  WITHOUT WARRANTIES OR CONDITIONS OF ANY KIND, either express or implied.
 *  See the License for the specific language governing permissions and
 *  limitations under the License.
 *
 */

var util = require('util');

var swiz = require('swiz');


// Mock set of serialization defs
<<<<<<< HEAD
var def = {'Node' : [
  ['id' , {'src' : 'hash_id', 'type' : 'string',
    'desc' : 'hash ID for the node'}],
  ['is_active' , {'src' : 'active', 'type' : 'bool',
    'desc' : 'is the node active?'}],
  ['name' , {'src' : 'get_name', 'type' : 'string', 'desc' : 'name' }],
  ['agent_name' , {'type': 'string'}],
  ['ipaddress' , {'src' : 'get_public_address', 'type' : 'ip'}],
  ['public_ips' , {'cache_key' : 'node_addrs_public', 'type' : 'list<ip>'}],
  ['state', {'enumerated' : {inactive: 0, active: 1, full_no_new_checks: 2}}]
]
=======
var def = {
  'Node' : [
    ['id' , {'src' : 'hash_id', 'type' : 'string',
      'desc' : 'hash ID for the node'}],
    ['is_active' , {'src' : 'active', 'type' : 'bool',
      'desc' : 'is the node active?'}],
    ['name' , {'src' : 'get_name', 'type' : 'string', 'desc' : 'name' }],
    ['agent_name' , {'type': 'string'}],
    ['ipaddress' , {'src' : 'get_public_address', 'type' : 'ip'}],
    ['public_ips' , {'cache_key' : 'node_addrs_public', 'type' : 'list<ip>'}],
    ['state', {'enumerated' : {inactive: 0, active: 1, full_no_new_checks: 2}}],
    ['opts', {'src': 'options', 'type': 'map<string, NodeOpts>'}]
  ],
  'NodeOpts': [
    ['opt1', {'src': 'opt1', 'type': 'string'}],
    ['opt2', {'src': 'opt2', 'type': 'string'}]
  ]
>>>>>>> e03136a3
};



/** Completely mock node object.
* @constructor
*/
function Node(options) {
  this.hash_id = '15245';
  this.active = true;
  this.agent_name = 'gl<ah';
  this.public_ips = ['123.45.55.44', '122.123.32.2'];
  this.state = 1;
<<<<<<< HEAD
=======

  if (options) {
    this.options = options;
  } else {
    this.options = {
      'opt1': 'defaultval',
      'opt2': 'defaultval'
    };
  }

  this.options.getSerializerType = function() {
    return 'NodeOpts';
  };
>>>>>>> e03136a3
}


/**
 * Dummy funct
 * @param {function(*,*)} callback junk.
 */
Node.prototype.get_name = function(callback) {
  callback(null, 'gggggg');
};


/**
 * Dummy funct
 * @param {function(*,*)} callback junk.
*/
Node.prototype.get_public_address = function(callback) {
  callback(null, '123.33.22.1');
};


/**
 * Dummy funct
 * @return {string} junk.
*/
Node.prototype.getSerializerType = function() {return 'Node';};

exports['test_xml_escape_string'] = function(test, assert) {
  var sw = new swiz.Swiz(def);
  assert.deepEqual(sw.xmlEscapeString('<&blah>'), '&lt;&amp;blah&gt;');

  test.finish();
};


exports['test_serial_xml'] = function(test, assert) {
  var blahnode = new Node();
  var sw = new swiz.Swiz(def);
  //swiz.loadDefinitions(def);
  sw.serialize(swiz.SERIALIZATION.SERIALIZATION_XML, 1, blahnode,
      function(err, results)
      {
        // need to make an appointemnt with a DOM for this one.
        assert.deepEqual(results, '<?xml version="1.0" encoding="UTF-8"?>' +
            '<Node><id>15245</id><is_active>true</' +
            'is_active><name>gggggg</name><agent_name>gl&lt;ah</' +
            'agent_name><ipaddress>123.33.22.1</ipaddress>' +
            '<public_ips>123.45.55.44</public_ips>' +
            '<public_ips>122.123.32.2</public_ips>' +
<<<<<<< HEAD
            '<state>active</state></Node>');
=======
            '<state>active</state>' +
            '<opts><NodeOpts>' +
            '<opt1>defaultval</opt1>' +
            '<opt2>defaultval</opt2>' +
            '</NodeOpts></opts></Node>');
>>>>>>> e03136a3

        test.finish();
      }
  );
};

exports['test_serial_json'] = function(test, assert) {
  var blahnode = new Node();
  var sw = new swiz.Swiz(def);
  //swiz.loadDefinitions(def);
  sw.serialize(swiz.SERIALIZATION.SERIALIZATION_JSON, 1, blahnode,
      function(err, results)
      {
        var rep = JSON.parse(results);
        assert.deepEqual(rep.id, 15245);
        assert.deepEqual(rep.is_active, true);
        assert.deepEqual(rep.name, 'gggggg');
        assert.deepEqual(rep.agent_name, 'gl<ah');
        assert.deepEqual(rep.ipaddress, '123.33.22.1');
        assert.deepEqual(rep.public_ips, ['123.45.55.44', '122.123.32.2']);
        assert.deepEqual(rep.state, 'active');
        test.finish();
      }
  );
};

exports['test_serial_array_xml'] = function(test, assert) {
  var blahnode = new Node();
  var blahnode2 = new Node();
  blahnode2.hash_id = '444';
  blahnode2.agent_name = 'your mom';
  var blaharr = [blahnode, blahnode2];
  var sw = new swiz.Swiz(def);
  sw.serialize(swiz.SERIALIZATION.SERIALIZATION_XML, 1, blaharr,
      function(err, results)
      {

        assert.deepEqual(results, '<?xml version="1.0" encoding="UTF-8"?>' +
            '<group><Node><id>15245</id><is_active>true</' +
            'is_active><name>gggggg</name><agent_name>gl&lt;ah</' +
            'agent_name><ipaddress>123.33.22.1</ipaddress>' +
            '<public_ips>123.45.55.44</public_ips>' +
<<<<<<< HEAD
            '<public_ips>122.123.32.2</public_ips><state>active</state>' +
            '</Node><Node><id>444</id><is_active>true</' +
            'is_active><name>gggggg</name><agent_name>your mom</' +
            'agent_name><ipaddress>123.33.22.1</ipaddress>' +
            '<public_ips>123.45.55.44</public_ips>' +
            '<public_ips>122.123.32.2</public_ips><state>active</state>' +
            '</Node></group>');
=======
            '<public_ips>122.123.32.2</public_ips>' +
            '<state>active</state>' +
            '<opts><NodeOpts>' +
            '<opt1>defaultval</opt1><opt2>defaultval</opt2>' +
            '</NodeOpts></opts></Node>' +
            '<Node><id>444</id><is_active>true</' +
            'is_active><name>gggggg</name><agent_name>your mom</' +
            'agent_name><ipaddress>123.33.22.1</ipaddress>' +
            '<public_ips>123.45.55.44</public_ips>' +
            '<public_ips>122.123.32.2</public_ips>' +
            '<state>active</state>' +
            '<opts><NodeOpts>' +
            '<opt1>defaultval</opt1><opt2>defaultval</opt2>' +
            '</NodeOpts></opts></Node></group>');
>>>>>>> e03136a3

        test.finish();
      }
  );
};

exports['test_error_type'] = function(test, assert) {
  var blah = { };
  var sw = new swiz.Swiz(def);
  blah.getSerializerType = function() {return 'monito';};
  sw.serialize(swiz.SERIALIZATION.SERIALIZATION_JSON, 1, blah,
      function(err, results)
      {
        assert.ok(err instanceof Error);

        test.finish();
      }
  );
};


exports['test_serial_array_json'] = function(test, assert) {
  var blahnode = new Node();
  var blahnode2 = new Node();
  blahnode2.hash_id = '444';
  blahnode2.agent_name = 'your mom';
  var blaharr = [blahnode, blahnode2];
  var sw = new swiz.Swiz(def);
  sw.serialize(swiz.SERIALIZATION.SERIALIZATION_JSON, 1, blaharr,
      function(err, results)
      {
        var rep = JSON.parse(results);
        assert.deepEqual(rep[0].id, 15245);
        assert.deepEqual(rep[0].is_active, true);
        assert.deepEqual(rep[0].name, 'gggggg');
        assert.deepEqual(rep[0].agent_name, 'gl<ah');
        assert.deepEqual(rep[0].ipaddress, '123.33.22.1');
        assert.deepEqual(rep[0].public_ips,
            ['123.45.55.44', '122.123.32.2']);
        assert.deepEqual(rep[0].state, 'active');
        assert.deepEqual(rep[1].id, 444);
        assert.deepEqual(rep[1].is_active, true);
        assert.deepEqual(rep[1].name, 'gggggg');
        assert.deepEqual(rep[1].agent_name, 'your mom');
        assert.deepEqual(rep[1].ipaddress, '123.33.22.1');
        assert.deepEqual(rep[1].public_ips,
            ['123.45.55.44', '122.123.32.2']);
        assert.deepEqual(rep[1].state, 'active');
        test.finish();
      }
  );
};<|MERGE_RESOLUTION|>--- conflicted
+++ resolved
@@ -21,19 +21,6 @@
 
 
 // Mock set of serialization defs
-<<<<<<< HEAD
-var def = {'Node' : [
-  ['id' , {'src' : 'hash_id', 'type' : 'string',
-    'desc' : 'hash ID for the node'}],
-  ['is_active' , {'src' : 'active', 'type' : 'bool',
-    'desc' : 'is the node active?'}],
-  ['name' , {'src' : 'get_name', 'type' : 'string', 'desc' : 'name' }],
-  ['agent_name' , {'type': 'string'}],
-  ['ipaddress' , {'src' : 'get_public_address', 'type' : 'ip'}],
-  ['public_ips' , {'cache_key' : 'node_addrs_public', 'type' : 'list<ip>'}],
-  ['state', {'enumerated' : {inactive: 0, active: 1, full_no_new_checks: 2}}]
-]
-=======
 var def = {
   'Node' : [
     ['id' , {'src' : 'hash_id', 'type' : 'string',
@@ -51,7 +38,6 @@
     ['opt1', {'src': 'opt1', 'type': 'string'}],
     ['opt2', {'src': 'opt2', 'type': 'string'}]
   ]
->>>>>>> e03136a3
 };
 
 
@@ -65,8 +51,6 @@
   this.agent_name = 'gl<ah';
   this.public_ips = ['123.45.55.44', '122.123.32.2'];
   this.state = 1;
-<<<<<<< HEAD
-=======
 
   if (options) {
     this.options = options;
@@ -80,7 +64,6 @@
   this.options.getSerializerType = function() {
     return 'NodeOpts';
   };
->>>>>>> e03136a3
 }
 
 
@@ -130,15 +113,11 @@
             'agent_name><ipaddress>123.33.22.1</ipaddress>' +
             '<public_ips>123.45.55.44</public_ips>' +
             '<public_ips>122.123.32.2</public_ips>' +
-<<<<<<< HEAD
-            '<state>active</state></Node>');
-=======
             '<state>active</state>' +
             '<opts><NodeOpts>' +
             '<opt1>defaultval</opt1>' +
             '<opt2>defaultval</opt2>' +
             '</NodeOpts></opts></Node>');
->>>>>>> e03136a3
 
         test.finish();
       }
@@ -181,15 +160,6 @@
             'is_active><name>gggggg</name><agent_name>gl&lt;ah</' +
             'agent_name><ipaddress>123.33.22.1</ipaddress>' +
             '<public_ips>123.45.55.44</public_ips>' +
-<<<<<<< HEAD
-            '<public_ips>122.123.32.2</public_ips><state>active</state>' +
-            '</Node><Node><id>444</id><is_active>true</' +
-            'is_active><name>gggggg</name><agent_name>your mom</' +
-            'agent_name><ipaddress>123.33.22.1</ipaddress>' +
-            '<public_ips>123.45.55.44</public_ips>' +
-            '<public_ips>122.123.32.2</public_ips><state>active</state>' +
-            '</Node></group>');
-=======
             '<public_ips>122.123.32.2</public_ips>' +
             '<state>active</state>' +
             '<opts><NodeOpts>' +
@@ -204,7 +174,6 @@
             '<opts><NodeOpts>' +
             '<opt1>defaultval</opt1><opt2>defaultval</opt2>' +
             '</NodeOpts></opts></Node></group>');
->>>>>>> e03136a3
 
         test.finish();
       }
